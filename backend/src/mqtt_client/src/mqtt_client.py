import os

import paho.mqtt.client as mqtt
from database import get_db_connection
from backend.src.shared.logging import get_logger

logger = get_logger(__name__)
import json

from backend.src.shared.logging import logging

_logger = logging.getLogger(__name__)


def get_topics():
    topics = os.getenv("MQTT_TOPICS", "").split(",")

    topic_tuples = []
    for topic in topics:
        topic_tuples.append((topic, int(os.getenv("MQTT_QOS", "0"))))
    return topic_tuples


def on_subscribe(client, userdata, mid, reason_code_list, properties):
<<<<<<< HEAD
    logger.info("Subscribed")
=======
    _logger.info("Subscribed")
>>>>>>> 2452e4a8


def on_message(client, userdata, message):
    sensor_id = message.topic.split("/")[-1]
    message_data = json.loads(message.payload.decode("utf-8"))

<<<<<<< HEAD
    value = message_data["value"][0]
    timestamp = message_data["timestamp"]
    unit = message_data["meta"]["unit"]
    logger.info(f"received {value}")
=======
    value = message_data["value"][1]
    timestamp = message_data["timestamp"]"""
    value = message.payload.decode("utf-8")
    _logger.info(f"received {value}")
    timestamp = time.time()
>>>>>>> 2452e4a8
    with get_db_connection() as connection:
        connection.execute(
            """
        INSERT INTO sensor_data (sensor_id, value,timestamp,unit) values (?,?,?,?)""",
            (sensor_id, value, timestamp, unit),
        )
    connection.close()


def on_connect(client, userdata, flags, reason_code, properties):
    if reason_code.is_failure:
<<<<<<< HEAD
        logger.error(f"Failed to connect: {reason_code}.")
=======
        _logger.error(f"Failed to connect: {reason_code}.")
>>>>>>> 2452e4a8
    else:
        client.subscribe(get_topics())


def start_mqtt_client():
    mqtt_client = mqtt.Client(mqtt.CallbackAPIVersion.VERSION2)
    mqtt_client.on_subscribe = on_subscribe
    mqtt_client.on_message = on_message
    mqtt_client.on_connect = on_connect
    mqtt_client.username_pw_set(
        os.getenv("MQTT_USER_NAME"), password=os.getenv("MQTT_USER_PASSWORD")
    )

    print(os.getenv("MQTT_BROKER_ADRESS"))
    mqtt_client.connect(
        os.getenv("MQTT_BROKER_ADRESS"),
        port=int(os.getenv("MQTT_BROKER_PORT")),
    )
    mqtt_client.loop_forever()<|MERGE_RESOLUTION|>--- conflicted
+++ resolved
@@ -1,11 +1,8 @@
 import os
+import time
 
 import paho.mqtt.client as mqtt
 from database import get_db_connection
-from backend.src.shared.logging import get_logger
-
-logger = get_logger(__name__)
-import json
 
 from backend.src.shared.logging import logging
 
@@ -22,45 +19,30 @@
 
 
 def on_subscribe(client, userdata, mid, reason_code_list, properties):
-<<<<<<< HEAD
-    logger.info("Subscribed")
-=======
     _logger.info("Subscribed")
->>>>>>> 2452e4a8
 
 
 def on_message(client, userdata, message):
     sensor_id = message.topic.split("/")[-1]
-    message_data = json.loads(message.payload.decode("utf-8"))
+    """message_data = json.loads(message.payload.decode("utf-8"))
 
-<<<<<<< HEAD
-    value = message_data["value"][0]
-    timestamp = message_data["timestamp"]
-    unit = message_data["meta"]["unit"]
-    logger.info(f"received {value}")
-=======
     value = message_data["value"][1]
     timestamp = message_data["timestamp"]"""
     value = message.payload.decode("utf-8")
     _logger.info(f"received {value}")
     timestamp = time.time()
->>>>>>> 2452e4a8
     with get_db_connection() as connection:
         connection.execute(
             """
-        INSERT INTO sensor_data (sensor_id, value,timestamp,unit) values (?,?,?,?)""",
-            (sensor_id, value, timestamp, unit),
+        INSERT INTO sensor_data (sensor_id, value,timestamp) values (?,?,?)""",
+            (sensor_id, value, timestamp),
         )
     connection.close()
 
 
 def on_connect(client, userdata, flags, reason_code, properties):
     if reason_code.is_failure:
-<<<<<<< HEAD
-        logger.error(f"Failed to connect: {reason_code}.")
-=======
         _logger.error(f"Failed to connect: {reason_code}.")
->>>>>>> 2452e4a8
     else:
         client.subscribe(get_topics())
 
@@ -73,8 +55,6 @@
     mqtt_client.username_pw_set(
         os.getenv("MQTT_USER_NAME"), password=os.getenv("MQTT_USER_PASSWORD")
     )
-
-    print(os.getenv("MQTT_BROKER_ADRESS"))
     mqtt_client.connect(
         os.getenv("MQTT_BROKER_ADRESS"),
         port=int(os.getenv("MQTT_BROKER_PORT")),
