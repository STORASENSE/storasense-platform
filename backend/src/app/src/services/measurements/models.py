from datetime import datetime
<<<<<<< HEAD
from typing import TYPE_CHECKING
from uuid import UUID
=======
from typing import TYPE_CHECKING, Optional
from uuid import UUID, uuid4
>>>>>>> 2ffe45f4

from sqlalchemy import Enum, ForeignKey
from sqlalchemy.orm import Mapped, mapped_column, relationship

from backend.src.app.src.shared.database.base_model import BaseModel
from backend.src.app.src.shared.database.enums import MeasurementUnit

if TYPE_CHECKING:
    from backend.src.app.src.services.sensors.models import SensorModel


class MeasurementModel(BaseModel):
    __tablename__ = "Measurements"
    __timescaledb_hypertable__ = {"time_column_name": "created_at"}

    id: Mapped[UUID] = mapped_column(primary_key=True, default=uuid4)

    # Composite PK
    created_at: Mapped[datetime] = mapped_column(
        primary_key=True
    )  # Composite PK
    value: Mapped[float] = mapped_column()
    unit: Mapped[MeasurementUnit] = mapped_column(Enum(MeasurementUnit))
    sensor_id: Mapped[UUID] = mapped_column(
        ForeignKey("Sensor.id", ondelete="CASCADE")
    )  # cascade: delete measurements when sensor is deleted
    sensor: Mapped["SensorModel"] = relationship(back_populates="measurements")<|MERGE_RESOLUTION|>--- conflicted
+++ resolved
@@ -1,11 +1,7 @@
 from datetime import datetime
-<<<<<<< HEAD
 from typing import TYPE_CHECKING
 from uuid import UUID
-=======
-from typing import TYPE_CHECKING, Optional
-from uuid import UUID, uuid4
->>>>>>> 2ffe45f4
+from uuid import uuid4
 
 from sqlalchemy import Enum, ForeignKey
 from sqlalchemy.orm import Mapped, mapped_column, relationship
