--- conflicted
+++ resolved
@@ -138,22 +138,17 @@
 
         :param sensor_id: The ID of the sensor that recorded the measurement.
         :param request: The request for measurement creation.
-<<<<<<< HEAD
+        :param username: The username of the requester, must be "mqtt-client".
         :return: None
-=======
-        :param username: The username of the requester, must be "mqtt-client".
->>>>>>> 2ffe45f4
         """
         if (
-            username
-            != "service-account-mqtt-client"  # username of technical users is always theirs client_id
-        ):
+            username != "service-account-mqtt-client"
+        ):  # username of technical users is always theirs client_id
             raise HTTPException(
                 status_code=status.HTTP_403_FORBIDDEN,
                 detail="Just MQTT-Clients are allowed to create measurements.",
             )
 
-<<<<<<< HEAD
         sensor = self._sensor_repository.find_by_id(sensor_id)
         if not sensor:
             raise SensorDoesNotExistError(
@@ -166,34 +161,8 @@
         measurement.unit = request.unit
         measurement.created_at = request.created_at
 
-        _logger.info(f"Created measurement '{measurement}'")
         self._measurement_repository.create(measurement)
         self._session.commit()
-=======
-        try:
-            sensor = self._sensor_repository.find_by_id(sensor_id)
-            if not sensor:
-                raise ValueError(f"Sensor with ID {sensor_id} does not exist.")
-
-            measurement = MeasurementModel()
-            measurement.sensor_id = sensor_id
-            measurement.value = request.value
-            measurement.unit = request.unit
-            measurement.created_at = request.created_at
-
-            self._measurement_repository.create(measurement)
-            self._session.commit()
-        except ValueError as e:
-            raise HTTPException(
-                status_code=status.HTTP_400_BAD_REQUEST,
-                detail=str(e),
-            )
-        except Exception as e:
-            raise HTTPException(
-                status_code=status.HTTP_400_BAD_REQUEST,
-                detail=f"Invalid request: {e}",
-            )
->>>>>>> 2ffe45f4
 
 
 def inject_measurement_service(
