from uuid import UUID
from typing import List

from fastapi import Depends, APIRouter, status, HTTPException, Query

from backend.src.app.src.shared.logger import get_logger
from backend.src.app.src.services.analytics.service import (
    AnalyticsService,
    inject_analytics_service,
)
<<<<<<< HEAD

router = APIRouter(tags=["Analytics"])
Window = Literal["7d", "30d", "365d"]


class DoorOpenItem(BaseModel):
    day: str
    sensor_id: str
    open_seconds: int


@router.get(
    "/analytics/door-open-duration",
    response_model=List[DoorOpenItem],
    status_code=status.HTTP_200_OK,
=======
from backend.src.app.src.services.analytics.schemas import (
    Window,
    SummaryItem,
>>>>>>> 2ffe45f4
)

router = APIRouter(tags=["analytics"])
_logger = get_logger(__name__)


@router.get(
    "/analytics/bySensorId/${storage_id}`",  # /analytics/summaryBySensorId# url: `/analytics/bySensorId/${storage_id}`,
    response_model=List[SummaryItem],
    status_code=status.HTTP_200_OK,
)
def analytics_summary_by_sensor_id(
    sensor_id: UUID,
    window: Window = Query("7d"),
    analytics_service: AnalyticsService = Depends(inject_analytics_service),
):
    try:
        return analytics_service.summary_by_sensor(sensor_id, window)
    except Exception as e:
        raise HTTPException(
            status_code=status.HTTP_400_BAD_REQUEST, detail=str(e)
        )<|MERGE_RESOLUTION|>--- conflicted
+++ resolved
@@ -8,27 +8,9 @@
     AnalyticsService,
     inject_analytics_service,
 )
-<<<<<<< HEAD
-
-router = APIRouter(tags=["Analytics"])
-Window = Literal["7d", "30d", "365d"]
-
-
-class DoorOpenItem(BaseModel):
-    day: str
-    sensor_id: str
-    open_seconds: int
-
-
-@router.get(
-    "/analytics/door-open-duration",
-    response_model=List[DoorOpenItem],
-    status_code=status.HTTP_200_OK,
-=======
 from backend.src.app.src.services.analytics.schemas import (
     Window,
     SummaryItem,
->>>>>>> 2ffe45f4
 )
 
 router = APIRouter(tags=["analytics"])
