--- conflicted
+++ resolved
@@ -31,22 +31,15 @@
         )
         if not db_user:
             raise HTTPException(
-<<<<<<< HEAD
                 status_code=status.HTTP_404_NOT_FOUND,
                 detail="Authenticated user not found.",
             )
 
-=======
-                status_code=status.HTTP_500_INTERNAL_SERVER_ERROR,
-                detail="Authenticated user not found and couldn't be created.",
-            )
->>>>>>> 2ffe45f4
         return UserPublicResponse(
             username=db_user.username,
             email=db_user.email,
             name=db_user.name,
         )
-<<<<<<< HEAD
     except HTTPException:
         raise
     except Exception:
@@ -61,16 +54,6 @@
     status_code=status.HTTP_200_OK,
     description="Find all users associated with a given storage ID.",
 )
-=======
-    except Exception as e:
-        raise HTTPException(
-            status_code=status.HTTP_500_INTERNAL_SERVER_ERROR,
-            detail=f"Unexpected error: {str(e)}",
-        )
-
-
-@router.get("/byStorageId/{storage_id}")
->>>>>>> 2ffe45f4
 async def find_users_by_storage_id(
     storage_id: UUID,
     token_data: TokenData = Depends(auth_service.get_current_user),
