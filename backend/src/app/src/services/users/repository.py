from typing import Optional
from uuid import UUID

from fastapi import Depends
from sqlalchemy import select
from sqlalchemy.orm import Session

from backend.src.app.src.services.users.models import UserModel
from backend.src.app.src.shared.database.engine import open_session
from backend.src.app.src.shared.database.base_repository import (
    BaseRepository,
)


class UserRepository(BaseRepository[UserModel, UUID]):
    def __init__(self, session: Session):
        super().__init__(session)

    def find_by_id(self, object_id: UUID) -> Optional[UserModel]:
        """Finds a user by their ID."""
        query = select(UserModel).where(UserModel.id == object_id)
        return self.session.scalars(query).one_or_none()

    def find_by_keycloak_id(self, keycloak_id: str) -> Optional[UserModel]:
        """Finds a user by their ID ('sub'-Claim of JWT)."""
        query = select(UserModel).where(UserModel.keycloak_id == keycloak_id)
        return self.session.scalars(
            query
        ).one_or_none()  # returns a single UserModel or None

    def find_by_username(self, username: str) -> Optional[UserModel]:
        return (
            self.session.query(UserModel)
            .where(UserModel.username == username)
            .one_or_none()
        )

    def find_all_by_storage_id(self, storage_id: UUID) -> list[UserModel]:
        return (
            self.session.query(UserModel)
            .join(UserModel.accessed_storages)
            .filter_by(id=storage_id)
            .all()
        )

<<<<<<< HEAD
    def find_user_role(
        self, user_id: UUID, storage_id: UUID
    ) -> Optional[UserRole]:
        association = (
            self.session.query(UserStorageAccess)
            .where(UserStorageAccess.user_id == user_id)
            .where(UserStorageAccess.storage_id == storage_id)
            .one_or_none()
        )
        if association is None:
            return None
        return association.role

    def find_admin_by_storage_id(
        self, storage_id: UUID
    ) -> Optional[UserModel]:
        return (
            self.session.query(UserModel)
            .join(UserStorageAccess, UserModel.id == UserStorageAccess.user_id)
            .filter(
                UserStorageAccess.storage_id == storage_id,
                UserStorageAccess.role == UserRole.ADMIN,
            )
            .one_or_none()
        )

=======
>>>>>>> 2ffe45f4
    def create_user(self, user_data: dict) -> UserModel:
        """
        Creates a new user in the database - based on the provided Keycloak user data.
        """
        new_user = UserModel(**user_data)
        self.session.add(new_user)
        return new_user


def inject_user_repository(
    session: Session = Depends(open_session),
) -> UserRepository:
    return UserRepository(session)<|MERGE_RESOLUTION|>--- conflicted
+++ resolved
@@ -43,35 +43,6 @@
             .all()
         )
 
-<<<<<<< HEAD
-    def find_user_role(
-        self, user_id: UUID, storage_id: UUID
-    ) -> Optional[UserRole]:
-        association = (
-            self.session.query(UserStorageAccess)
-            .where(UserStorageAccess.user_id == user_id)
-            .where(UserStorageAccess.storage_id == storage_id)
-            .one_or_none()
-        )
-        if association is None:
-            return None
-        return association.role
-
-    def find_admin_by_storage_id(
-        self, storage_id: UUID
-    ) -> Optional[UserModel]:
-        return (
-            self.session.query(UserModel)
-            .join(UserStorageAccess, UserModel.id == UserStorageAccess.user_id)
-            .filter(
-                UserStorageAccess.storage_id == storage_id,
-                UserStorageAccess.role == UserRole.ADMIN,
-            )
-            .one_or_none()
-        )
-
-=======
->>>>>>> 2ffe45f4
     def create_user(self, user_data: dict) -> UserModel:
         """
         Creates a new user in the database - based on the provided Keycloak user data.
