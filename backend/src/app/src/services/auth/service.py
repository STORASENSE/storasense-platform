import os
import jwt
from jwt import PyJWKClient

from fastapi import Depends, HTTPException
from fastapi.security import OAuth2AuthorizationCodeBearer

from backend.src.app.src.services.auth.schemas import TokenData
from backend.src.app.src.shared.logger import get_logger

_logger = get_logger(__name__)

KEYCLOAK_URL = os.environ.get("KEYCLOAK_URL")
REALM_NAME = os.environ.get("KEYCLOAK_REALM")
CLIENT_ID = os.environ.get("KEYCLOAK_CLIENT_ID")

if not all([KEYCLOAK_URL, REALM_NAME, CLIENT_ID]):
    raise RuntimeError(
        "Keycloak is not configured correctly. Please check environment variables."
    )

# URLs for browser flow
AUTHORIZATION_URL = (
    f"{KEYCLOAK_URL}/realms/{REALM_NAME}/protocol/openid-connect/auth"
)
TOKEN_URL = f"{KEYCLOAK_URL}/realms/{REALM_NAME}/protocol/openid-connect/token"
# URL for internal service communication
JWKS_URL = f"http://auth.storasense.de:8080/realms/{REALM_NAME}/protocol/openid-connect/certs"

oauth2_scheme = OAuth2AuthorizationCodeBearer(
    authorizationUrl=AUTHORIZATION_URL,
    tokenUrl=TOKEN_URL,
    scopes={"openid": "Standard OpenID Connect scope"},
)


class AuthService:
    def __init__(self):
        # PyJWKClient automatically fetches and caches the JWKS (JSON Web Key Set)
        self.jwks_client = PyJWKClient(JWKS_URL)

    async def validate_token(self, token: str) -> TokenData:
        """
        Validates the JWT token and extracts user information.

        :param token: JWT token from the Authorization header.
        :return: TokenData containing user information.
        """
        if not token:
            raise HTTPException(
                status_code=401,
                detail="Not authenticated: No token provided.",
            )

        try:
            # Client gets the signing key from token
            signing_key = self.jwks_client.get_signing_key_from_jwt(token)

            # Decrypt payload using the signing key
            payload = jwt.decode(
                token,
                signing_key.key,
                algorithms=["RS256"],
                # Checking "Audience": Value of CLIENT_ID must match the "aud" claim in the token.
                audience=CLIENT_ID,
            )

            # Extract information for backend
            user_id = payload.get("sub")
            username = payload.get("preferred_username")
            email = payload.get("email")
            name = payload.get("name")
            client_id = payload.get("clientId")

            if not user_id or not username:
                raise HTTPException(
                    status_code=401,
                    detail="Token is missing required claims ('sub', 'preferred_username').",
                )

            return TokenData(
                id=user_id,
                username=username,
                email=email,
                name=name,
                client_id=client_id,
            )

        except jwt.PyJWTError as e:
            raise HTTPException(status_code=401, detail=f"Invalid token: {e}")

    async def get_current_user(
        self, token: str = Depends(oauth2_scheme)
    ) -> TokenData:
        """
        Dependency to get and validate the current user.

<<<<<<< HEAD
        :param token: JWT token from the Authorization header.
        :return: TokenData containing user information.
        """
        return await self.validate_token(token)

=======
>>>>>>> 2ffe45f4

# Global instance of AuthService
auth_service = AuthService()<|MERGE_RESOLUTION|>--- conflicted
+++ resolved
@@ -95,14 +95,11 @@
         """
         Dependency to get and validate the current user.
 
-<<<<<<< HEAD
         :param token: JWT token from the Authorization header.
         :return: TokenData containing user information.
         """
         return await self.validate_token(token)
 
-=======
->>>>>>> 2ffe45f4
 
 # Global instance of AuthService
 auth_service = AuthService()