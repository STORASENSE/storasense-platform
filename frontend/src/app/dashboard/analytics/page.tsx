'use client';

import React from "react";
import AuthenticationRequired from "@/components/context/AuthenticationRequired";
import TopStatsSection from "@/components/dashboard/analytics/TopStatsSection";
import KpiByTypeSection from "@/components/dashboard/analytics/KpiByTypeSection";
import SensorMinMaxChart from "@/components/dashboard/analytics/SensorMinMaxChart";
import SensorAverageChart from "@/components/dashboard/analytics/SensorAverageChart";
import TimeWindowSelection from "@/components/dashboard/analytics/TimeWindowSelection";
import ActiveStorageRequired from "@/components/context/ActiveStorageRequired";

<<<<<<< HEAD
type Window = "7d" | "30d" | "365d";
type SummaryItem = { type: string; sensor_id: string; avg_value: number; min_value: number; max_value: number; };
type DoorOpenItem = { day: string; sensor_id: string; open_seconds: number; };

const COLORS = {
  min: "#a5b4fc",
  max: "#6366f1",
  ultrasonic: "#22c55e",
  fallback: "#64748b",
  byType: {
    TEMPERATURE_INSIDE: "#0ea5e9",
    TEMPERATURE_OUTSIDE: "#3b82f6",
    HUMIDITY: "#10b981",
    CO2: "#f59e0b",
    ULTRASONIC: "#ef4444",
  } as Record<string, string>,
};

function Card(props: React.PropsWithChildren<{ title?: string; subtitle?: string; className?: string }>) {
  const { title, subtitle, className, children } = props;
  return (
    <div className={`bg-white rounded-2xl border shadow-sm p-5 ${className ?? ""}`}>
      {title && <div className="font-semibold">{title}</div>}
      {subtitle && <div className="text-xs text-gray-500 mt-0.5">{subtitle}</div>}
      {children}
    </div>
  );
}

function StatCard({ label, value, foot }: { label: string; value: string | number; foot?: string }) {
  return (
    <div className="rounded-2xl border bg-white p-4 shadow-sm">
      <div className="text-xs text-gray-500">{label}</div>
      <div className="mt-1 text-2xl font-semibold">{value}</div>
      {foot && <div className="mt-1 text-xs text-gray-400">{foot}</div>}
    </div>
  );
}
=======
>>>>>>> 2ffe45f4

export default function Page() {
    return (
        <AuthenticationRequired>
            <header className="mb-5">
                <h1 className="text-3xl font-semibold text-blue-whale">
                    Analytics
                </h1>
            </header>
            <ActiveStorageRequired>
                <section className="space-y-6">
                    {/* Window Switcher */}
                    <TimeWindowSelection />
                    {/* Top stats */}
                    <TopStatsSection />
                    {/* KPI Cards by type */}
                    <KpiByTypeSection />
                    {/* Min/Max per sensor */}
                    <SensorMinMaxChart />
                    {/* Averages by sensor type */}
                    <SensorAverageChart />
                </section>
            </ActiveStorageRequired>
        </AuthenticationRequired>
    );
}<|MERGE_RESOLUTION|>--- conflicted
+++ resolved
@@ -9,47 +9,6 @@
 import TimeWindowSelection from "@/components/dashboard/analytics/TimeWindowSelection";
 import ActiveStorageRequired from "@/components/context/ActiveStorageRequired";
 
-<<<<<<< HEAD
-type Window = "7d" | "30d" | "365d";
-type SummaryItem = { type: string; sensor_id: string; avg_value: number; min_value: number; max_value: number; };
-type DoorOpenItem = { day: string; sensor_id: string; open_seconds: number; };
-
-const COLORS = {
-  min: "#a5b4fc",
-  max: "#6366f1",
-  ultrasonic: "#22c55e",
-  fallback: "#64748b",
-  byType: {
-    TEMPERATURE_INSIDE: "#0ea5e9",
-    TEMPERATURE_OUTSIDE: "#3b82f6",
-    HUMIDITY: "#10b981",
-    CO2: "#f59e0b",
-    ULTRASONIC: "#ef4444",
-  } as Record<string, string>,
-};
-
-function Card(props: React.PropsWithChildren<{ title?: string; subtitle?: string; className?: string }>) {
-  const { title, subtitle, className, children } = props;
-  return (
-    <div className={`bg-white rounded-2xl border shadow-sm p-5 ${className ?? ""}`}>
-      {title && <div className="font-semibold">{title}</div>}
-      {subtitle && <div className="text-xs text-gray-500 mt-0.5">{subtitle}</div>}
-      {children}
-    </div>
-  );
-}
-
-function StatCard({ label, value, foot }: { label: string; value: string | number; foot?: string }) {
-  return (
-    <div className="rounded-2xl border bg-white p-4 shadow-sm">
-      <div className="text-xs text-gray-500">{label}</div>
-      <div className="mt-1 text-2xl font-semibold">{value}</div>
-      {foot && <div className="mt-1 text-xs text-gray-400">{foot}</div>}
-    </div>
-  );
-}
-=======
->>>>>>> 2ffe45f4
 
 export default function Page() {
     return (
