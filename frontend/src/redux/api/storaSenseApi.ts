import {BaseQueryError, BaseQueryMeta, createApi, fetchBaseQuery} from "@reduxjs/toolkit/query/react";
import {
    CreateStorageRequest,
    GetMeasurementsRequest,
    GetMeasurementsResponse,
    GetSensorsByStorageIdRequest,
    GetSensorsByStorageIdResponse,
    GetStoragesByUserIdRequest,
<<<<<<< HEAD
    GetStoragesByUserIdResponse, StoraSenseUser
=======
    GetStoragesByUserIdResponse,
    AddSensorRequest,
    AddSensorResponse,
    DeleteSensorRequest,
    SensorStatusResponse,
>>>>>>> 95381ae0
} from "@/redux/api/storaSenseApiSchemas";
import type { RootState } from '../store';

function getBaseUrl(): string {
    switch (process.env.NODE_ENV) {
        case "test":
        case "development":
            return "https://api.storasense.de";
        case "production":
            return "https://api.storasense.de";
        default:
            throw new Error("Environment variable NODE_ENV was not set by node environment!");
    }
}

export const storaSenseApi = createApi({
    reducerPath: 'storaSenseApi',
    baseQuery: fetchBaseQuery({
        baseUrl: getBaseUrl(),
        prepareHeaders: (headers, {getState }) => {
            const token = (getState() as RootState).auth.token;
            if (token) {
                headers.set('Authorization', `Bearer ${token}`);
            }
            return headers;
        }
    }),
    endpoints: (build) => ({

        getMe: build.query<StoraSenseUser | undefined, void>({
            query: () => '/users/me'
        }),

        getStoragesByUserId: build.query<GetStoragesByUserIdResponse, GetStoragesByUserIdRequest>({
            query: ({ user_id }) => ({
                url: `/storages/byUserId/${user_id}`
            })
        }),

        createStorage: build.mutation<void, CreateStorageRequest>({
            query: (request) => ({
                url: '/storages',
                body: request,
                method: 'POST'
            })
        }),

        getSensors: build.query<GetSensorsByStorageIdResponse, GetSensorsByStorageIdRequest>({
            query: ({ storage_id }) => ({
                url: `/sensors/byStorageId/${storage_id}`,
                method: 'GET',
            })
        }),

        addSensor: build.mutation<AddSensorResponse, AddSensorRequest>({
            query: ({sensor_id, sensor}) => ({
                url: `/sensors/${sensor_id}`,
                method: 'POST',
                body: sensor,
                headers: {
                    'Content-Type': 'application/json'
                }
            })
        }),

        getSensorStatus: build.query<SensorStatusResponse, { sensor_id: string }>({
            query: ({ sensor_id }) => ({
                url: `/sensors/status/${sensor_id}`,
                method: 'GET',
            }),
        }),

        deleteSensor: build.mutation<void, DeleteSensorRequest>({
            query: ({ sensor_id }) => ({
                url: `/sensors/${sensor_id}`,
                method: 'DELETE'
            })
        }),

        getMeasurements: build.query<GetMeasurementsResponse, GetMeasurementsRequest>({
            query: ({ sensor_id, max_date }) => ({
                url: `/measurements/${sensor_id}/filter`,
                params: { max_date }
            }),
        }),

        getHealth: build.query<{ status: string }, void>({
            query: () => ({
                url: '/health'
            })
        }),

    })
});

export const {
    useGetMeQuery,
    useGetStoragesByUserIdQuery,
    useCreateStorageMutation,
    useGetSensorsQuery,
    useGetMeasurementsQuery,
    useGetHealthQuery,
    useAddSensorMutation,
    useDeleteSensorMutation,
    useGetSensorStatusQuery
} = storaSenseApi;<|MERGE_RESOLUTION|>--- conflicted
+++ resolved
@@ -6,15 +6,12 @@
     GetSensorsByStorageIdRequest,
     GetSensorsByStorageIdResponse,
     GetStoragesByUserIdRequest,
-<<<<<<< HEAD
     GetStoragesByUserIdResponse, StoraSenseUser
-=======
     GetStoragesByUserIdResponse,
     AddSensorRequest,
     AddSensorResponse,
     DeleteSensorRequest,
     SensorStatusResponse,
->>>>>>> 95381ae0
 } from "@/redux/api/storaSenseApiSchemas";
 import type { RootState } from '../store';
 
