import {createApi, fetchBaseQuery} from "@reduxjs/toolkit/query/react";
import {
    CreateStorageRequest,
    GetMeasurementsRequest,
    GetMeasurementsResponse,
    GetSensorsByStorageIdRequest,
    GetSensorsByStorageIdResponse,
    GetStoragesByUserIdRequest,
    GetStoragesByUserIdResponse,
    StoraSenseUser,
    AddSensorRequest,
    AddSensorResponse,
    DeleteSensorRequest,
    SensorStatusResponse,
    StoraSenseStorge, AnalyticsSummaryResponse, AnalyticsSummaryRequest,
} from "@/redux/api/storaSenseApiSchemas";
import type { RootState } from '../store';

function getBaseUrl(): string {
    switch (process.env.NODE_ENV) {
        case "test":
        case "development":
            return "https://api.storasense.de";
        case "production":
            return "https://api.storasense.de";
        default:
            throw new Error("Environment variable NODE_ENV was not set by node environment!");
    }
}

export const storaSenseApi = createApi({
    reducerPath: 'storaSenseApi',
    baseQuery: fetchBaseQuery({
        baseUrl: getBaseUrl(),
        prepareHeaders: (headers, {getState }) => {
            const token = (getState() as RootState).auth.token;
            if (token) {
                headers.set('Authorization', `Bearer ${token}`);
            }
            return headers;
        }
    }),

    tagTypes: ['Me', 'MyStorages'],

    endpoints: (build) => ({

        getMe: build.query<StoraSenseUser | undefined, void>({
            query: () => '/users/me',
            providesTags: ['Me']
        }),

        // same as getMe, but used for signing up ad-hoc
        createMe: build.mutation<StoraSenseUser | undefined, void>({
            query: () => '/users/me',
            invalidatesTags: ['Me', 'MyStorages']
        }),

        getMyStorages: build.query<StoraSenseStorge[], void>({
            query: () => '/storages/myStorages',
            providesTags: ['MyStorages']
        }),

        getStoragesByUserId: build.query<GetStoragesByUserIdResponse, GetStoragesByUserIdRequest>({
            query: ({ user_id }) => ({
                url: `/storages/byUserId/${user_id}`
            })
        }),

        createStorage: build.mutation<void, CreateStorageRequest>({
            query: (request) => ({
                url: '/storages',
                body: request,
                method: 'POST'
            }),
            invalidatesTags: ['MyStorages']
        }),

        deleteStorage: build.mutation<void, string>({
            query: (storageId) => ({
                url: `/storages/${storageId}`,
                method: 'DELETE'
            }),
            invalidatesTags: ['MyStorages']
        }),

        getSensors: build.query<GetSensorsByStorageIdResponse, GetSensorsByStorageIdRequest>({
            query: ({ storage_id }) => ({
                url: `/sensors/byStorageId/${storage_id}`,
                method: 'GET',
            })
        }),

        addSensor: build.mutation<AddSensorResponse, AddSensorRequest>({
            query: ({sensor_id, sensor}) => ({
                url: `/sensors/${sensor_id}`,
                method: 'POST',
                body: sensor,
                headers: {
                    'Content-Type': 'application/json'
                }
            })
        }),

        getSensorStatus: build.query<SensorStatusResponse, { sensor_id: string }>({
            query: ({ sensor_id }) => ({
                url: `/sensors/status/${sensor_id}`,
                method: 'GET',
            }),
        }),

        deleteSensor: build.mutation<void, DeleteSensorRequest>({
            query: ({ sensor_id }) => ({
                url: `/sensors/${sensor_id}`,
                method: 'DELETE'
            })
        }),

        getMeasurements: build.query<GetMeasurementsResponse, GetMeasurementsRequest>({
            query: ({ sensor_id, max_date }) => ({
                url: `/measurements/${sensor_id}/filter`,
                params: { max_date }
            }),
        }),

<<<<<<< HEAD
        getAnalyticsSummary: build.query<AnalyticsSummaryResponse, AnalyticsSummaryRequest>({
            query: (args) => ({
                url: '/analytics/summary',
                params: {
                    window: args.window
                }
            })
=======
        getMeasurementsFromPastHour: build.query<GetMeasurementsResponse, Omit<GetMeasurementsRequest, "max_date">>({
            query: ({ sensor_id }) => {
                const max_date = new Date();
                max_date.setHours(max_date.getHours() - 1);
                return {
                    url: `/measurements/${sensor_id}/filter`,
                    params: {
                        max_date: max_date.toISOString()
                    }
                };
            }
>>>>>>> 918749cb
        }),

        getHealth: build.query<{ status: string }, void>({
            query: () => ({
                url: '/health'
            })
        }),

    })
});

export const {
    useGetMeQuery,
    useCreateMeMutation,
    useGetMyStoragesQuery,
    useGetStoragesByUserIdQuery,
    useCreateStorageMutation,
    useDeleteStorageMutation,
    useGetSensorsQuery,
    useGetMeasurementsQuery,
    useGetMeasurementsFromPastHourQuery,
    useGetHealthQuery,
    useAddSensorMutation,
    useDeleteSensorMutation,
    useGetSensorStatusQuery,
    useGetAnalyticsSummaryQuery,
} = storaSenseApi;<|MERGE_RESOLUTION|>--- conflicted
+++ resolved
@@ -123,15 +123,6 @@
             }),
         }),
 
-<<<<<<< HEAD
-        getAnalyticsSummary: build.query<AnalyticsSummaryResponse, AnalyticsSummaryRequest>({
-            query: (args) => ({
-                url: '/analytics/summary',
-                params: {
-                    window: args.window
-                }
-            })
-=======
         getMeasurementsFromPastHour: build.query<GetMeasurementsResponse, Omit<GetMeasurementsRequest, "max_date">>({
             query: ({ sensor_id }) => {
                 const max_date = new Date();
@@ -143,7 +134,15 @@
                     }
                 };
             }
->>>>>>> 918749cb
+        }),
+
+        getAnalyticsSummary: build.query<AnalyticsSummaryResponse, AnalyticsSummaryRequest>({
+            query: (args) => ({
+                url: '/analytics/summary',
+                params: {
+                    window: args.window
+                }
+            })
         }),
 
         getHealth: build.query<{ status: string }, void>({
