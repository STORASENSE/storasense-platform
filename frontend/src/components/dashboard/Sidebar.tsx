"use client"

import {FC, ReactNode, useMemo, useEffect, useState} from "react";
import Link from "next/link";
import {usePathname} from "next/navigation";
import {Button} from "@/components/ui/button";
import { MdSpaceDashboard as DashboardIcon } from "react-icons/md";
<<<<<<< HEAD
import { FaHouseUser as StorageIcon } from "react-icons/fa";
import { FaChartBar as AnalyticsIcon } from "react-icons/fa6";
import { FaUsers as UsersIcon } from "react-icons/fa";
=======
import { MdOutlineWarehouse as StorageIcon } from "react-icons/md";
import { MdOutlineQueryStats as AnalyticsIcon } from "react-icons/md";
import { MdOutlineDeviceThermostat as SensorsIcon } from "react-icons/md";
>>>>>>> 95381ae0
import useKeycloak from "@/app/(main)/useKeycloak";
import {useGetHealthQuery} from "@/redux/api/storaSenseApi";

interface SidebarLinkProps {
    href: string;
    icon: ReactNode;
    children: string;
}

const SidebarLink: FC<SidebarLinkProps> = (props) => {
    const pathname = usePathname();

    const isActive = useMemo(() => {
        return pathname === props.href;
    }, [pathname]);

    return (
        <li>
            <Button asChild className={`
                ${isActive ? 'bg-black-haze font-semibold' : 'bg-white'}
                hover:bg-black-haze text-blue-whale justify-start
                w-full shadow-none text-base px-1 py-2`}>
                <Link href={props.href}>
                    <span aria-hidden className="text-3xl mr-2">
                        {props.icon}
                    </span>
                    <span>
                        {props.children}
                    </span>
                </Link>
            </Button>
        </li>
    );
};

const Sidebar: FC = () => {
    const { keycloak, authenticated } = useKeycloak();
    const username = authenticated ? keycloak?.idTokenParsed?.preferred_username || "[User]" : "[User]";

    const { data: healthData, isSuccess } = useGetHealthQuery(undefined, {
        skip: !authenticated,
        pollingInterval: 30000, // Poll every 30 seconds
    });

    const isBackendOnline = isSuccess && healthData?.status;

    return (
        <nav className="h-full w-[300px] p-3 border-r-2 border-athens-gray flex flex-col">
            <div
                role="navigation"
                aria-label="external links"
                className="flex flex-col gap-3 flex-grow mt-6">
                <ul className="list-none flex flex-col gap-4">
                    <SidebarLink href="/dashboard/storages" icon={<StorageIcon />}>
                        Storages
                    </SidebarLink>
                    <SidebarLink href="/dashboard/users" icon={<UsersIcon />}>
                        Users
                    </SidebarLink>
                    <SidebarLink href="/dashboard" icon={<DashboardIcon />}>
                        Overview
                    </SidebarLink>
                    <SidebarLink href="/dashboard/analytics" icon={<AnalyticsIcon />}>
                        Analytics
                    </SidebarLink>
                    <SidebarLink href="/dashboard/sensors" icon={<SensorsIcon />}>
                        Sensors
                    </SidebarLink>
                </ul>
            </div>

            {authenticated && (
    <div className="mt-auto pt-3 border-t border-athens-gray">
        <div className="bg-gradient-to-br from-slate-50 via-blue-50 to-indigo-50 rounded-lg p-3 border border-slate-200 shadow-md">
            {isBackendOnline ? (
                <div className="flex items-center space-x-2 mb-2">
                    <div className="relative">
                        <div className="w-2 h-2 bg-emerald-400 rounded-full animate-pulse"></div>
                        <div className="absolute inset-0 w-2 h-2 bg-emerald-400 rounded-full animate-ping opacity-75"></div>
                    </div>
                    <span className="text-xs font-medium text-emerald-600 uppercase tracking-wide">Online</span>
                </div>
            ) : (
                <div className="flex items-center space-x-2 mb-2">
                    <div className="w-2 h-2 bg-red-400 rounded-full"></div>
                    <span className="text-xs font-medium text-red-600 uppercase tracking-wide">Offline</span>
                </div>
            )}
            <div className="space-y-1">
                <p className="text-xs text-slate-500 font-medium">Welcome back</p>
                <p className="text-base font-bold text-slate-800 truncate">{username}</p>
            </div>
            <div className="mt-2 h-0.5 bg-gradient-to-r from-blue-200 via-indigo-300 to-purple-200 rounded-full"></div>
        </div>
    </div>
)}
        </nav>
    );
}

export default Sidebar;<|MERGE_RESOLUTION|>--- conflicted
+++ resolved
@@ -5,15 +5,9 @@
 import {usePathname} from "next/navigation";
 import {Button} from "@/components/ui/button";
 import { MdSpaceDashboard as DashboardIcon } from "react-icons/md";
-<<<<<<< HEAD
-import { FaHouseUser as StorageIcon } from "react-icons/fa";
-import { FaChartBar as AnalyticsIcon } from "react-icons/fa6";
-import { FaUsers as UsersIcon } from "react-icons/fa";
-=======
 import { MdOutlineWarehouse as StorageIcon } from "react-icons/md";
 import { MdOutlineQueryStats as AnalyticsIcon } from "react-icons/md";
 import { MdOutlineDeviceThermostat as SensorsIcon } from "react-icons/md";
->>>>>>> 95381ae0
 import useKeycloak from "@/app/(main)/useKeycloak";
 import {useGetHealthQuery} from "@/redux/api/storaSenseApi";
 
