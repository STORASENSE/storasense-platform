--- conflicted
+++ resolved
@@ -5,18 +5,15 @@
 import { usePathname } from "next/navigation";
 import { Button } from "@/components/ui/button";
 import { MdSpaceDashboard as DashboardIcon } from "react-icons/md";
-<<<<<<< HEAD
 import { FaBoxArchive as StorageIcon } from "react-icons/fa6";
 import { SiGoogleanalytics as AnalyticsIcon } from "react-icons/si";
 import { FaThermometer as SensorsIcon } from "react-icons/fa6";
 import { FaUserPlus as UsersIcon } from "react-icons/fa6";
-=======
 import { MdOutlineWarehouse as StorageIcon } from "react-icons/md";
 import { MdOutlineQueryStats as AnalyticsIcon } from "react-icons/md";
 import { MdOutlineDeviceThermostat as SensorsIcon } from "react-icons/md";
 import { MdOutlinePeople as UsersIcon } from "react-icons/md";
 import { MdAlarmOn as AlarmIcon } from "react-icons/md";
->>>>>>> 08438ca9
 import useKeycloak from "@/auth/useKeycloak";
 import { useGetHealthQuery } from "@/redux/api/storaSenseApi";
 
@@ -85,13 +82,11 @@
                     <SidebarLink href="/dashboard/analytics" icon={<AnalyticsIcon />}>
                         Analytics
                     </SidebarLink>
-<<<<<<< HEAD
+                    <SidebarLink href="/dashboard/alarms" icon={<AlarmIcon />}>
+                        Alarms
+                    </SidebarLink>
                     <SidebarLink href="/dashboard/storages" icon={<StorageIcon />}>
                         Storages
-=======
-                     <SidebarLink href="/dashboard/alarms" icon={<AlarmIcon />}>
-                        Alarms
->>>>>>> 08438ca9
                     </SidebarLink>
                     <SidebarLink href="/dashboard/sensors" icon={<SensorsIcon />}>
                         Sensors
