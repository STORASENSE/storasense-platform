// Universal React component to protect pages with Keycloak authentication

'use client';

import { FC, ReactNode } from "react";
import useKeycloak from '../auth/useKeycloak';
import AuthenticationMessage from "@/components/AuthenticationMessage";

interface ProtectedPageProps {
    children: ReactNode;
}

const ProtectedPage: FC<ProtectedPageProps> = ({ children }) => {
<<<<<<< HEAD
    const { keycloak, authenticated } = useKeycloak();
    if (process.env.NODE_ENV === 'development') {
        return children
    }
    if (!authenticated || !keycloak) {
=======
    const { keycloak, isLoading, isError } = useKeycloak();
    if (isLoading || isError || !keycloak?.authenticated) {
>>>>>>> 12b67a92
        return (
            <>
                <AuthenticationMessage/>
            </>
        );
    }
    return <>{children}</>;
};

export default ProtectedPage;<|MERGE_RESOLUTION|>--- conflicted
+++ resolved
@@ -11,16 +11,8 @@
 }
 
 const ProtectedPage: FC<ProtectedPageProps> = ({ children }) => {
-<<<<<<< HEAD
-    const { keycloak, authenticated } = useKeycloak();
-    if (process.env.NODE_ENV === 'development') {
-        return children
-    }
-    if (!authenticated || !keycloak) {
-=======
     const { keycloak, isLoading, isError } = useKeycloak();
     if (isLoading || isError || !keycloak?.authenticated) {
->>>>>>> 12b67a92
         return (
             <>
                 <AuthenticationMessage/>
