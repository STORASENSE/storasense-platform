services:

  traefik:
    image: "traefik:v3.5"
    container_name: "traefik"
    restart: unless-stopped
    command:
      - "--api.dashboard=true"
      - "--providers.docker=true"
      - "--providers.docker.exposedbydefault=false"
      - "--entrypoints.web.address=:80"
      - "--entrypoints.websecure.address=:443"
    ports:
      - "80:80"
      - "443:443"
    volumes:
      - "/var/run/docker.sock:/var/run/docker.sock:ro"
    networks:
      - storasense-network
    labels:
      - "traefik.enable=true"
      - "traefik.http.routers.dashboard.entrypoints=websecure"
      - "traefik.http.routers.dashboard.rule=Host(`traefik.storasense.de`)"
      - "traefik.http.routers.dashboard.tls=true"
      - "traefik.http.routers.dashboard.service=api@internal"
      - "traefik.http.routers.dashboard.middlewares=dashboard-auth"
      - "traefik.http.middlewares.dashboard-auth.basicauth.users=${TRAEFIK_HASHED}"
      # Global Middleware for HTTPS redirection
      - "traefik.http.middlewares.https-redirect.redirectscheme.scheme=https"
      - "traefik.http.middlewares.https-redirect.redirectscheme.permanent=true"

  keycloak:
    image: quay.io/keycloak/keycloak:latest
    container_name: keycloak
    restart: always
    healthcheck:
      test: ['CMD-SHELL', '[ -f /tmp/HealthCheck.java ] || echo "public class HealthCheck { public static void main(String[] args) throws java.lang.Throwable { System.exit(java.net.HttpURLConnection.HTTP_OK == ((java.net.HttpURLConnection)new java.net.URL(args[0]).openConnection()).getResponseCode() ? 0 : 1); } }" > /tmp/HealthCheck.java && java /tmp/HealthCheck.java http://localhost:9000/health/live']
      interval: 5s
      timeout: 5s
      retries: 30
    environment:
      - KC_DB=postgres
      - KC_DB_URL_HOST=${POSTGRES_HOST} # Use timescaledb as the database
      - KC_DB_URL_DATABASE=${POSTGRES_KC_DB_NAME}
      - KC_DB_USERNAME=${POSTGRES_KC_DB_USER}
      - KC_DB_PASSWORD=${POSTGRES_KC_DB_PASSWORD}
      - KC_HTTP_ENABLED=true
      - KC_HOSTNAME=auth.storasense.de
      - KC_PROXY=edge
      - KC_PROXY_HEADERS=xforwarded
      - KC_CACHE=local
      - KC_HEALTH_ENABLED=true
    command: start


    networks:
      storasense-network:
        aliases:
          - auth.storasense.de # use url auth.storasense.de for internal communication
    labels:
      - "traefik.enable=true"
      - "traefik.http.routers.keycloak-http.rule=Host(`auth.storasense.de`)"
      - "traefik.http.routers.keycloak-http.entrypoints=web"
      - "traefik.http.routers.keycloak-http.middlewares=https-redirect@docker"

      - "traefik.http.routers.keycloak-https.rule=Host(`auth.storasense.de`)"
      - "traefik.http.routers.keycloak-https.entrypoints=websecure"
      - "traefik.http.routers.keycloak-https.tls=true"
      - "traefik.http.services.keycloak.loadbalancer.server.port=8080"

      - "traefik.http.routers.keycloak-https.middlewares=secure-headers"
      - "traefik.http.middlewares.secure-headers.headers.contenttypenosniff=true"
      - "traefik.http.middlewares.secure-headers.headers.browserxssfilter=true"
    depends_on:
      timescaledb:
        condition: service_healthy

  timescaledb:
    image: timescale/timescaledb:latest-pg15
    container_name: timescaledb
    restart: always
    environment:
      - POSTGRES_DB=${POSTGRES_DB}
      - POSTGRES_USER=${POSTGRES_USER}
      - POSTGRES_PASSWORD=${POSTGRES_PASSWORD}
      - POSTGRES_KC_DB_NAME=${POSTGRES_KC_DB_NAME}
      - POSTGRES_KC_DB_USER=${POSTGRES_KC_DB_USER}
      - POSTGRES_KC_DB_PASSWORD=${POSTGRES_KC_DB_PASSWORD}
    volumes:
      - storasense_data_volume:/var/lib/postgresql/data
      - ./db-scripts:/docker-entrypoint-initdb.d
    networks:
      - storasense-network
    ports:
      - "5432:5432"
    healthcheck:
      test: [ "CMD-SHELL", "pg_isready -U ${POSTGRES_USER} -d ${POSTGRES_DB}" ]
      interval: 5s
      timeout: 5s
      retries: 5

  backup:
    image: offen/docker-volume-backup
    container_name: storasense-backup
    restart: always
    volumes:
      - /var/run/docker.sock:/var/run/docker.sock:ro
      - storasense_data_volume:/volume/storasense_data_volume:ro # Mount the data volume to back-up
      - ./storasense_data_volume_backup:/backup # Location to store backups (here: local directory)
      - storasense_data_kafka_volume:/volume/storasense_data_kafka_volume:ro # Mount the data volume to back-up
      - ./storasense_data_kafka_volume_backup:/backup # Location to store backups (here: local directory)
    networks:
      - storasense-network
    environment:
      - "BACKUP_CRON_EXPRESSION=0 3 * * *" # Every day at 3 AM
      - "BACKUP_SOURCES=/volume/storasense_data_volume" # Source to back-up
      - "BACKUP_FILENAME=storasense_db_backup-%Y-%m-%d_%H-%M-%S.tar.gz"
      - "BACKUP_PRUNE_AFTER_DAYS=7" # Delete backups older than 7 days
      - "BACKUP_TARGET=file:///backup" # Backup destination (here: local directory)
    depends_on:
      - frontend # Start after the whole system is up

  app:
    #image: ghcr.io/storasense/storasense-platform/storasense-backend-app:latest
    build:
        context: .
        dockerfile: ./backend/src/app/Dockerfile
<<<<<<< HEAD
=======

>>>>>>> 145fb853
    env_file: .env
    restart: always
    networks:
      - storasense-network
    labels:
      - "traefik.enable=true"
      - "traefik.http.routers.app-http.rule=Host(`api.storasense.de`)"
      - "traefik.http.routers.app-http.entrypoints=web"
      - "traefik.http.routers.app-http.middlewares=https-redirect@docker"

      - "traefik.http.routers.app-https.rule=Host(`api.storasense.de`)"
      - "traefik.http.routers.app-https.entrypoints=websecure"
      - "traefik.http.routers.app-https.tls=true"
      - "traefik.http.services.app.loadbalancer.server.port=8000"

    depends_on:
      timescaledb:
        condition: service_healthy
      keycloak:
<<<<<<< HEAD
        condition: service_started
      alarmservice:
        condition: service_started
=======
        condition: service_healthy
>>>>>>> 145fb853

  mqtt-client:
    image: ghcr.io/storasense/storasense-platform/storasense-backend-mqtt-client:latest
    env_file: .env
    restart: on-failure
    networks:
      - storasense-network
    depends_on:
      - app

  frontend:
    #image: ghcr.io/storasense/storasense-platform/storasense-frontend:latest
    build:
        context: .
        dockerfile: ./frontend/Dockerfile
    restart: always
    networks:
      - storasense-network
    labels:
      - "traefik.enable=true"
      - "traefik.http.routers.frontend-http.rule=Host(`storasense.de`)"
      - "traefik.http.routers.frontend-http.entrypoints=web"
      - "traefik.http.routers.frontend-http.middlewares=https-redirect@docker"

      - "traefik.http.routers.frontend-https.rule=Host(`storasense.de`)"
      - "traefik.http.routers.frontend-https.entrypoints=websecure"
      - "traefik.http.routers.frontend-https.tls=true"
      - "traefik.http.services.frontend.loadbalancer.server.port=3000"
    depends_on:
      keycloak:
        condition: service_healthy
      app:
        condition: service_started
  integration-tests:
    image: ghcr.io/storasense/storasense-platform/storasense-integration-tests:latest

<<<<<<< HEAD
  alarmservice:
    build:
        context: .
        dockerfile: ./Alarm-Service/Dockerfile
    container_name: storasense-alarmservice
    restart: unless-stopped
    environment:
      - BOOTSTRAP_SERVERS=kafka:9092
      - APPLICATION_ID=storasense-alarmservice
      - INPUT_TOPIC=iot-sensordata
      - OUTPUT_TOPIC=alarms
    depends_on:
      - kafka
    networks:
      - storasense-network

  # Apache Kafka in KRAFT mode (without zookeper) and in PLAINTEXT-Communication mode (no TLS)
  kafka:
    image: bitnami/kafka:latest
    container_name: storasense-kafka
    restart: always
    environment:
      - KAFKA_CFG_NODE_ID=1
      - KAFKA_CFG_PROCESS_ROLES=broker,controller
      - KAFKA_CFG_CONTROLLER_QUORUM_VOTERS=1@kafka:9093
      - KAFKA_CFG_LISTENERS=PLAINTEXT://:9092,CONTROLLER://:9093
      - KAFKA_CFG_ADVERTISED_LISTENERS=PLAINTEXT://kafka:9092
      - KAFKA_CFG_CONTROLLER_LISTENER_NAMES=CONTROLLER
      - KAFKA_CFG_INTER_BROKER_LISTENER_NAME=PLAINTEXT
      - KAFKA_CFG_AUTO_CREATE_TOPICS_ENABLE=false
      - KAFKA_CFG_OFFSETS_TOPIC_REPLICATION_FACTOR=1
      - KAFKA_CFG_TRANSACTION_STATE_LOG_REPLICATION_FACTOR=1
      - KAFKA_CFG_TRANSACTION_STATE_LOG_MIN_ISR=1
    volumes:
      - storasense_data_kafka_volume:/bitnami/kafka
    networks:
      - storasense-network

  # Kafka Connect Instance with included MQTT-Connectors
  kafka-connect:
    build:
      context: .
      dockerfile: ./kafka/Dockerfile
    container_name: storasense-kafka-connect
    restart: always
=======
>>>>>>> 145fb853
    environment:
      - OPERATING_MODE=INSIDE # Use INSIDE mode for integration tests
    env_file: .env
    networks:
      - storasense-network
    depends_on:
        app:
          condition: service_started
        keycloak:
          condition: service_healthy
    profiles:
     - integration-tests

volumes:
  storasense_data_volume:
  storasense_data_kafka_volume:

networks:
  storasense-network:
    driver: bridge
  host: # Needed for hosts vpn connection TODO remove for prod
    external: true
    name: host<|MERGE_RESOLUTION|>--- conflicted
+++ resolved
@@ -49,10 +49,7 @@
       - KC_PROXY=edge
       - KC_PROXY_HEADERS=xforwarded
       - KC_CACHE=local
-      - KC_HEALTH_ENABLED=true
     command: start
-
-
     networks:
       storasense-network:
         aliases:
@@ -91,8 +88,6 @@
       - ./db-scripts:/docker-entrypoint-initdb.d
     networks:
       - storasense-network
-    ports:
-      - "5432:5432"
     healthcheck:
       test: [ "CMD-SHELL", "pg_isready -U ${POSTGRES_USER} -d ${POSTGRES_DB}" ]
       interval: 5s
@@ -125,10 +120,6 @@
     build:
         context: .
         dockerfile: ./backend/src/app/Dockerfile
-<<<<<<< HEAD
-=======
-
->>>>>>> 145fb853
     env_file: .env
     restart: always
     networks:
@@ -148,13 +139,9 @@
       timescaledb:
         condition: service_healthy
       keycloak:
-<<<<<<< HEAD
-        condition: service_started
+        condition: service_healthy
       alarmservice:
         condition: service_started
-=======
-        condition: service_healthy
->>>>>>> 145fb853
 
   mqtt-client:
     image: ghcr.io/storasense/storasense-platform/storasense-backend-mqtt-client:latest
@@ -188,14 +175,26 @@
         condition: service_healthy
       app:
         condition: service_started
+
   integration-tests:
     image: ghcr.io/storasense/storasense-platform/storasense-integration-tests:latest
-
-<<<<<<< HEAD
+    environment:
+      - OPERATING_MODE=INSIDE # Use INSIDE mode for integration tests
+    env_file: .env
+    networks:
+      - storasense-network
+    depends_on:
+        app:
+          condition: service_started
+        keycloak:
+          condition: service_healthy
+    profiles:
+     - integration-tests
+
   alarmservice:
     build:
-        context: .
-        dockerfile: ./Alarm-Service/Dockerfile
+      context: .
+      dockerfile: ./Alarm-Service/Dockerfile
     container_name: storasense-alarmservice
     restart: unless-stopped
     environment:
@@ -237,20 +236,78 @@
       dockerfile: ./kafka/Dockerfile
     container_name: storasense-kafka-connect
     restart: always
-=======
->>>>>>> 145fb853
-    environment:
-      - OPERATING_MODE=INSIDE # Use INSIDE mode for integration tests
-    env_file: .env
-    networks:
-      - storasense-network
-    depends_on:
-        app:
-          condition: service_started
-        keycloak:
-          condition: service_healthy
-    profiles:
-     - integration-tests
+    environment:
+      - CONNECT_BOOTSTRAP_SERVERS=kafka:9092
+      - CONNECT_REST_ADVERTISED_HOST_NAME=storasense-kafka-connect
+      - CONNECT_REST_PORT=8083
+      - CONNECT_GROUP_ID=connect-cluster
+      - CONNECT_CONFIG_STORAGE_TOPIC=_connect-configs
+      - CONNECT_OFFSET_STORAGE_TOPIC=_connect-offsets
+      - CONNECT_STATUS_STORAGE_TOPIC=_connect-status
+      - CONNECT_CONFIG_STORAGE_REPLICATION_FACTOR=1
+      - CONNECT_OFFSET_STORAGE_REPLICATION_FACTOR=1
+      - CONNECT_STATUS_STORAGE_REPLICATION_FACTOR=1
+      - CONNECT_KEY_CONVERTER=org.apache.kafka.connect.storage.StringConverter
+      - CONNECT_VALUE_CONVERTER=org.apache.kafka.connect.json.JsonConverter
+      - CONNECT_VALUE_CONVERTER_SCHEMAS_ENABLE=false
+      - CONNECT_PLUGIN_PATH=/usr/share/confluent-hub-components,/usr/share/java
+    depends_on:
+      - kafka
+    networks:
+      - storasense-network
+
+  # Kafka UI (Redpanda Console)
+  kafka-ui:
+    image: redpandadata/console:latest
+    container_name: storasense-kafka-ui
+    restart: unless-stopped
+    environment:
+      - KAFKA_BROKERS=kafka:9092
+    depends_on:
+      - kafka
+    networks:
+      - storasense-network
+    labels:
+      - "traefik.enable=true"
+      - "traefik.http.routers.kafka-ui-http.rule=Host(`kafka-ui.storasense.de`)"
+      - "traefik.http.routers.kafka-ui-http.entrypoints=web"
+      - "traefik.http.routers.kafka-ui-http.middlewares=https-redirect@docker"
+
+      - "traefik.http.routers.kafka-ui-https.rule=Host(`kafka-ui.storasense.de`)"
+      - "traefik.http.routers.kafka-ui-https.entrypoints=websecure"
+      - "traefik.http.routers.kafka-ui-https.tls=true"
+      - "traefik.http.services.kafka-ui.loadbalancer.server.port=8080"
+
+  # Initial container for creating topics (iot-data, alarms) on Kafka Broker
+  kafka-init-topics:
+    image: bitnami/kafka:latest
+    container_name: storasense-kafka-init-topics
+    volumes:
+      - ./kafka/scripts/topics:/opt/scripts:ro
+    environment:
+      - BOOTSTRAP=kafka:9092
+      - IOT_PARTITIONS=5
+      - ALARM_PARTITIONS=1
+    depends_on:
+      - kafka
+    networks:
+      - storasense-network
+    command: ["/bin/bash", "-c", "/opt/scripts/wait-for-kafka.sh kafka 9092 90 && /opt/scripts/create-topics.sh"]
+    init: true
+
+  # Initial container for creating connectors (source, sink) on Kafka Connect Instance
+  kafka-init-connectors:
+    image: bitnami/kafka:latest
+    container_name: storasense-kafka-init-connectors
+    volumes:
+      - ./kafka/connectors:/opt/connectors:ro
+      - ./kafka/scripts/connectors:/opt/scripts:ro
+    depends_on:
+      - kafka-connect
+    networks:
+      - storasense-network
+    command: ["/bin/bash", "-c", "/opt/scripts/wait-for-connect.sh http://kafka-connect:8083/connector-plugins 60 2 && /opt/scripts/apply-all.sh http://kafka-connect:8083 /opt/connectors"]
+    init: true
 
 volumes:
   storasense_data_volume:
